--- conflicted
+++ resolved
@@ -18,13 +18,10 @@
 
 import email
 import email.utils
-<<<<<<< HEAD
-=======
 import email.message
 import re
 import sys
 from typing import Protocol
->>>>>>> f8cf8d11
 from . import settings
 from . import util
 
