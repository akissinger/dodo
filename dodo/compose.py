#     Dodo - A graphical, hackable email client based on notmuch
#     Copyright (C) 2021 - Aleks Kissinger
#
# This file is part of Dodo
#
# Dodo is free software: you can redistribute it and/or modify
# it under the terms of the GNU General Public License as published by
# the Free Software Foundation, either version 3 of the License, or
# (at your option) any later version.
#
# Dodo is distributed in the hope that it will be useful,
# but WITHOUT ANY WARRANTY; without even the implied warranty of
# MERCHANTABILITY or FITNESS FOR A PARTICULAR PURPOSE.  See the
# GNU General Public License for more details.
#
# You should have received a copy of the GNU General Public License
# along with Dodo. If not, see <https://www.gnu.org/licenses/>.

from __future__ import annotations
from typing import Optional, List, Set

from PyQt6.QtCore import *
from PyQt6.QtWidgets import *
from PyQt6.QtWebEngineWidgets import *
import mailbox
import email
import email.utils
import email.parser
import email.policy
import mimetypes
import subprocess
from subprocess import PIPE, Popen, TimeoutExpired
import tempfile
import os
import re

from . import app
from . import panel
from . import keymap
from . import settings
from . import util

# gnupg is only needed for pgp/mime support, do not throw when not present
try:
    import gnupg
except ImportError as ex:
    pass

class ComposePanel(panel.Panel):
    """A panel for composing messages

    :param mode: Composition mode. Possible values are '', 'mailto', 'reply', 'replyall',
                 and 'forward'
    :param msg: A JSON message referenced in a reply or forward. If mode != '',
                this cannot be None.
    """

    def __init__(self, a: app.Dodo, mode: str='', msg: Optional[dict]=None, parent: Optional[QWidget]=None):
        super().__init__(a, keep_open=False, parent=parent)
        self.set_keymap(keymap.compose_keymap)
        self.mode = mode
        self.msg = msg
        self.message_view = QWebEngineView()
        self.message_view.setZoomFactor(1.2)
        self.layout().addWidget(self.message_view)
        self.status = f'<i style="color:{settings.theme["fg"]}">draft</i>'
        self.current_account = 0
        self.pgp_sign = settings.gnupg_keyid is not None
        self.wrap_message = settings.wrap_message

        self.raw_message_string = f'From: {self.email_address()}\n'
        self.message_string = ''

        if msg:
            senders: List[str] = []
            recipients: List[str] = []
<<<<<<< HEAD
            email_sep = re.compile(r'\s*,\s*')
            if 'From' in msg['headers']:
=======
            email_sep = re.compile('\s*,\s*')
            if 'Reply-To' in msg['headers']:
                senders.append(msg['headers']['Reply-To'])
            elif 'From' in msg['headers']:
>>>>>>> 3ee641e5
                senders.append(msg["headers"]["From"])
            if 'To' in msg['headers']:
                recipients += email_sep.split(msg['headers']['To'])
            if 'Cc' in msg['headers']:
                recipients += email_sep.split(msg['headers']['Cc'])

            # Select current_account by checking which smtp_account's address
            # is found first in the headers. Start with the recipient headers
            # and continus in the senders. Select account with index 0 if none
            # of the smtp_accounts matches.
            if isinstance(settings.email_address, dict):
                self.current_account = next(
                        (
                         util.email_smtp_account_index(m) for m in
                         recipients + senders if
                         util.email_smtp_account_index(m) is not None
                         ), 0)
            else:
                self.current_account = 0
        else:
            self.current_account = 0

        self.raw_message_string = f'From: {self.email_address()}\n'

        if msg and mode == 'mailto':
            if 'To' in msg['headers']:
                self.raw_message_string += f'To: {msg["headers"]["To"]}\n'

            if 'Subject' in msg['headers']:
                self.raw_message_string += f'Subject: {msg["headers"]["Subject"]}\n'
            else:
                self.raw_message_string += 'Subject: \n'

            self.raw_message_string += '\n\n\n'

        elif msg and (mode == 'reply' or mode == 'replyall'):
            send_to = [e for e in senders + recipients if not util.email_is_me(e)]

            # put the first non-me email in To
            if len(send_to) != 0:
                self.raw_message_string += f'To: {send_to.pop(0)}\n'

            # for replyall, put the rest of the emails in Cc
            if len(send_to) != 0 and mode == 'replyall':
                self.raw_message_string += f'Cc: {", ".join(send_to)}\n'

            if 'Subject' in msg['headers']:
                subject = msg['headers']['Subject']
                if subject[0:3].upper() != 'RE:':
                    subject = 'RE: ' + subject
                self.raw_message_string += f'Subject: {subject}\n'

            self.raw_message_string += '\n\n\n' + util.quote_body_text(msg)

        elif msg and mode == 'forward':
            self.raw_message_string += f'To: \n'

            if 'Subject' in msg['headers']:
                subject = msg['headers']['Subject']
                if subject[0:3].upper() != 'FW:':
                    subject = 'FW: ' + subject
                self.raw_message_string += f'Subject: {subject}\n'

            # if the message has attachments, dump them to temp dir and attach them
            temp_dir, att = util.write_attachments(msg)
            if temp_dir: self.temp_dirs.append(temp_dir)
            for f in att: self.raw_message_string += f'A: {f}\n'

            self.raw_message_string += '\n\n\n---------- Forwarded message ---------\n'
            for h in ['From', 'Date', 'Subject', 'To']:
                if h in msg['headers']:
                    self.raw_message_string += f'{h}: {msg["headers"][h]}\n'

            self.raw_message_string += '\n' + util.body_text(msg) + '\n'

        else:
            self.raw_message_string += 'To: \nSubject: \n\n'

        self.editor_thread: Optional[EditorThread] = None
        self.sendmail_thread: Optional[SendmailThread] = None

        self.refresh()

    def title(self) -> str:
        return 'compose'

    def refresh(self) -> None:
        """Refresh the message text

        This gets called automatically after the external editor has closed."""

        # set message_string to be wrapped version of raw_message_string, depending on
        # preferences
        if self.wrap_message:
            self.message_string = util.wrap_message(self.raw_message_string)
        else:
            self.message_string = self.raw_message_string

        text = util.colorize_text(util.simple_escape(self.message_string), has_headers=True)

        if len(settings.smtp_accounts) > 1:
            account_str = f'<pre style="color: {settings.theme["fg_good"]}"><b>Account:</b> '
            for i,acct in enumerate(settings.smtp_accounts):
                if i == self.current_account:
                    account_str += f'[{acct}]'
                else:
                    account_str += f' {acct} '
            account_str += '</pre>'
        else:
            account_str = ''

        self.message_view.setHtml(f"""<html>
        <style type="text/css">
        {util.make_message_css()}
        </style>
        <body>
        {account_str}
        <p>{self.status} {'PGP-Sign' if self.pgp_sign else ''}</p>
        <pre style="white-space: pre-wrap">{text}</pre>
        </body></html>""")

        super().refresh()

    def edit(self) -> None:
        """Edit the email message with an external text editor

        The editor is configured via :func:`dodo.settings.editor_command`."""

        # only open one editor at a time
        if self.editor_thread is None:
            self.editor_thread = EditorThread(self, parent=self)

            def done() -> None:
                if self.editor_thread:
                    if not self.is_open:
                        self.app.message('Compose panel closed',
                                         'Compose panel closed while editing, email text saved in:\n    - {}'.format(
                              self.editor_thread.file))
                    self.editor_thread.deleteLater()
                    self.editor_thread = None
                self.refresh()
                self.app.raise_panel(self)

            self.editor_thread.finished.connect(done)
            self.editor_thread.start()

    def attach_file(self) -> None:
        """Attach a file

        Opens a file browser for selecting a file to attach. If a file is selected, add it using the "A:"
        pseudo-header. This will be translated into a proper attachment when the message is sent.

        This command can also use the optional setting file_picker_command to run an external file picker
        instead of Qt's built-in one."""

        if settings.file_picker_command == None:
            f = QFileDialog.getOpenFileName()
            if f[0]:
                self.raw_message_string = util.add_header_line(self.raw_message_string, 'A: ' + f[0])
                self.refresh()
        else:
            fd, file = tempfile.mkstemp()
            cmd = settings.file_picker_command.format(tempfile=file)
            subprocess.run(cmd, shell=True)

            with open(file, 'r') as f1:
                file_list = f1.read().split('\n')
            os.remove(file)

            for att in file_list:
                if att != '':
                    self.raw_message_string = util.add_header_line(self.raw_message_string, 'A: ' + att)
            self.refresh()


    def toggle_wrap(self) -> None:
        """Toggle message wrapping

        Tell Dodo to apply hard wrapping to message text for viewing and sending. This maintains an unwrapped
        copy of the text for editing."""

        self.wrap_message = not self.wrap_message
        self.refresh()

    def toggle_pgp_sign(self) -> None:
        # Silently ignore when gnupg_keyid is not set
        if not settings.gnupg_keyid: return
        self.pgp_sign = True if self.pgp_sign is False else False
        self.refresh()

    def account_name(self) -> str:
        """Return the name of the current SMTP account"""

        return settings.smtp_accounts[self.current_account]

    def email_address(self) -> str:
        """Return email address that should be used in From: header"""

        if isinstance(settings.email_address, dict):
            return settings.email_address[self.account_name()]
        else:
            return settings.email_address

    def next_account(self) -> None:
        """Cycle to the next SMTP account in :func:`~dodo.settings.smtp_accounts`"""

        old_email = self.email_address()
        self.current_account = (self.current_account+1) % len(settings.smtp_accounts)

        if self.email_address() != old_email:
            self.raw_message_string = util.replace_header(self.raw_message_string, 'From', self.email_address())

        self.refresh()

    def previous_account(self) -> None:
        """Cycle to the previous SMTP account in :func:`~dodo.settings.smtp_accounts`"""

        old_email = self.email_address()
        self.current_account = (self.current_account-1) % len(settings.smtp_accounts)

        if self.email_address() != old_email:
            self.raw_message_string = util.replace_header(self.raw_message_string, 'From', self.email_address())

        self.refresh()

    def send(self) -> None:
        """Send the message

        Sends asynchronously using :class:`~dodo.compose.SendmailThread`. If one or more occurances of
        the "A:" pseudo-header are detected, these are converted into attachments."""

        # only try to send mail once at a time
        if self.sendmail_thread is None:
            self.status = f'<i style="color:{settings.theme["fg_bright"]}">sending</i>'
            self.refresh()
            self.sendmail_thread = SendmailThread(self, parent=self)

            def done() -> None:
                if self.sendmail_thread:
                    self.sendmail_thread.deleteLater()
                    self.sendmail_thread = None
                self.app.refresh_panels()

            self.sendmail_thread.finished.connect(done)
            self.sendmail_thread.start()


class EditorThread(QThread):
    """A QThread used for editing mail with the external editor

    Used by the :func:`~dodo.compose.ComposePanel.edit` method."""

    def __init__(self, panel: ComposePanel, parent: Optional[QObject]=None):
        super().__init__(parent)
        self.panel = panel
        self.file = ''

    def run(self) -> None:
        fd, file = tempfile.mkstemp('.eml')
        self.file = file
        with os.fdopen(fd, 'w') as f:
            f.write(self.panel.raw_message_string)

        cmd = settings.editor_command.format(file=file)
        subprocess.run(cmd, shell=True)

        with open(file, 'r') as f1:
            self.panel.raw_message_string = f1.read()

        # only remove the temp file if the panel is still open, otherwise
        # email contents will be lost
        if self.panel.is_open:
            os.remove(file)

class SendmailThread(QThread):
    """A QThread used for editing mail with the external editor

    Used by the :func:`~dodo.compose.ComposePanel.edit` method."""

    def __init__(self, panel: ComposePanel, parent: Optional[QObject]=None):
        super().__init__(parent)
        self.panel = panel

    def sign(self, msg: email.message.EmailMessage) -> email.message.EmailMessage:

        RFC4880_HASH_ALGO = {'1': "MD5", '2': "SHA1", '3': "RIPEMD160",
                             '8': "SHA256", '9': "SHA384", '10': "SHA512",
                             '11': "SHA224"}

        # Generate a 7-bit clean copy of the message with <CR><LF> line separators as
        # required per rfc-3156
        # Moreover, by working on the copy we leave the original message
        # (msg) unaltered.
        gpg_policy = msg.policy.clone(linesep='\r\n',utf8=False)
        msg_to_sign = email.message_from_string(msg.as_string(),policy=gpg_policy)
        # Create a new mail that will contain the original message and its signature
        signed_mail = email.message.EmailMessage(policy=msg.policy.clone(linesep='\r\n'))
        # copy the non Content-* headers to the new mail and remove them form the
        # message that will be signed
        for k, v in msg.items():
            if not k.lower().startswith('content-'):
                signed_mail[k] = v

        # Create a new message that will contain the original message and the
        # pgp-signature. Move the non Content-* headers to the new message
        signed_mail = email.message.EmailMessage(policy=gpg_policy)
        for k, v in msg.items():
            if not k.lower().startswith('content-'):
                signed_mail[k] = v
                del msg_to_sign[k]
        signed_mail.set_type("multipart/signed")
        signed_mail.set_param("protocol", "application/pgp-signature")

        # Attach the message to be signed
        signed_mail.attach(msg_to_sign)

        # Create the signature
        gpg = gnupg.GPG(gnupghome=settings.gnupg_home, use_agent=True)
        sig = gpg.sign(msg_to_sign.as_string(), keyid=settings.gnupg_keyid, detach=True)
        # Attach the ASCII representation (as per rfc) of the signature, note that
        # set_content with contaent-type other then text requires a bytes object
        sigpart = email.message.EmailMessage()
        sigpart.set_content(str(sig).encode(), 'application', 'pgp-signature',
                            filename='signature.asc', cte='7bit')
        signed_mail.attach(sigpart)
        signed_mail.set_param("micalg", 'pgp-' +
                              RFC4880_HASH_ALGO[sig.hash_algo].lower())
        return signed_mail

    def run(self) -> None:
        try:
            account = self.panel.account_name()
            m = email.message_from_string(self.panel.message_string)
            eml = email.message.EmailMessage(policy=email.policy.EmailPolicy(utf8=False))
            attachments: List[str] = m.get_all('A', [])

            # n.b. this kills duplicate headers. May want to revisit this if it causes problems.
            for h in m.keys():
                if h != 'A':
                    eml[h] = m[h]

            eml['Message-ID'] = email.utils.make_msgid()
            eml['User-Agent'] = 'Dodo'

            eml.set_content(m.get_payload())

            # add a date if it's missing
            if not "Date" in eml:
                eml["Date"] = email.utils.formatdate(localtime=True)

            # add "In-Reply-To" and "References" headers if there's an old message
            if self.panel.msg and 'id' in self.panel.msg:
                msg_id = f'<{self.panel.msg["id"]}>'
                eml["In-Reply-To"] = msg_id

                refs = [msg_id]
                if 'filename' in self.panel.msg and len(self.panel.msg['filename']) != 0:
                    try:
                        with open(self.panel.msg['filename'][0]) as f:
                            old_msg = email.parser.Parser().parse(f, headersonly=True)

                            if "References" in old_msg:
                                refs = old_msg["References"].split() + refs
                    except IOError:
                        print("Couldn't open message to get References")

                eml["References"] = ' '.join(refs)


            for att in attachments:
                mime, _ = mimetypes.guess_type(att)
                if mime and len(mime.split('/')) == 2:
                    ty = mime.split('/')
                else:
                    ty = ['application', 'octet-stream']

                try:
                    with open(os.path.expanduser(att), 'rb') as f1:
                        data = f1.read()
                        eml.add_attachment(data, maintype=ty[0], subtype=ty[1], filename=os.path.basename(att))
                except IOError:
                    print("Can't read attachment: " + att)

            if self.panel.pgp_sign:
                eml = self.sign(eml)

            cmd = settings.send_mail_command.replace('{account}', account)
            sendmail = Popen(cmd, stdin=PIPE, encoding='utf8', shell=True)
            if sendmail.stdin:
                sendmail.stdin.write(eml.as_string())
                sendmail.stdin.close()
            sendmail.wait(30)
            if sendmail.returncode == 0:
                # save to sent folder
                if isinstance(settings.sent_dir, dict):
                    sent_dir = settings.sent_dir[account]
                else:
                    sent_dir = settings.sent_dir
                # None means we should discard the email, presumably because it's already
                # handled by whatever mechanism sends it in the first place
                if sent_dir is not None:
                    m = mailbox.MaildirMessage(eml.as_bytes())
                    m.set_flags('S')
                    key = mailbox.Maildir(sent_dir).add(m)
                    # print(f'add: {key}')

                subprocess.run(['notmuch', 'new', '--no-hooks'])

                if ((self.panel.mode == 'reply' or self.panel.mode == 'replyall') and
                        self.panel.msg and 'id' in self.panel.msg):
                    subprocess.run(['notmuch', 'tag', '+replied', '--', 'id:' + self.panel.msg['id']])
                self.panel.status = f'<i style="color:{settings.theme["fg_good"]}">sent</i>'
            else:
                self.panel.status = f'<i style="color:{settings.theme["fg_bad"]}">error</i>'
        except TimeoutExpired:
            self.panel.status = f'<i style="color:{settings.theme["fg_bad"]}">timed out</i>'<|MERGE_RESOLUTION|>--- conflicted
+++ resolved
@@ -74,15 +74,11 @@
         if msg:
             senders: List[str] = []
             recipients: List[str] = []
-<<<<<<< HEAD
+
             email_sep = re.compile(r'\s*,\s*')
-            if 'From' in msg['headers']:
-=======
-            email_sep = re.compile('\s*,\s*')
             if 'Reply-To' in msg['headers']:
                 senders.append(msg['headers']['Reply-To'])
             elif 'From' in msg['headers']:
->>>>>>> 3ee641e5
                 senders.append(msg["headers"]["From"])
             if 'To' in msg['headers']:
                 recipients += email_sep.split(msg['headers']['To'])
