#     Dodo - A graphical, hackable email client based on notmuch
#     Copyright (C) 2021 - Aleks Kissinger
#
# This file is part of Dodo
#
# Dodo is free software: you can redistribute it and/or modify
# it under the terms of the GNU General Public License as published by
# the Free Software Foundation, either version 3 of the License, or
# (at your option) any later version.
#
# Dodo is distributed in the hope that it will be useful,
# but WITHOUT ANY WARRANTY; without even the implied warranty of
# MERCHANTABILITY or FITNESS FOR A PARTICULAR PURPOSE.  See the
# GNU General Public License for more details.
#
# You should have received a copy of the GNU General Public License
# along with Dodo. If not, see <https://www.gnu.org/licenses/>.

from __future__ import annotations
from typing import List, Optional, Any, Union, Literal
from collections.abc import Generator, Iterable

from PyQt6.QtCore import *
from PyQt6.QtGui import QFont, QColor, QDesktopServices
from PyQt6.QtWidgets import *
from PyQt6.QtWebEngineCore import *
from PyQt6.QtWebEngineWidgets import *

import sys
import traceback
import subprocess
import json
import re
import email
<<<<<<< HEAD
import email.parser
=======
import email.utils
>>>>>>> 0c3cc430
import email.message
import itertools
import tempfile
import logging

from . import app
from . import settings
from . import util
from . import keymap
from . import panel

logger = logging.getLogger(__name__)

def flatten(collection: list) -> Generator:
    for elt in collection:
        if isinstance(elt, list):
            yield from flatten(elt)
        else:
            yield elt

def flat_thread(d: list) -> List[dict]:
    "Return the thread as a flattened list of messages, sorted by date."

    thread = list(flatten(d))
    thread.sort(key=lambda m: m['timestamp'])
    return thread

def short_string(m: dict) -> str:
    """Return a short string describing the provided message

    Currently, this just returns the contents of the "From" header, but something like a first name and
    short/relative date might be more useful.

    :param m: A JSON message object"""

    if 'headers' in m and 'From' in m['headers']:
        return m['headers']['From']
    else:
        return '(message)'

class MessagePage(QWebEnginePage):
    def __init__(self, a: app.Dodo, profile: QWebEngineProfile, parent: Optional[QObject]=None):
        super().__init__(profile, parent)
        self.app = a

    def acceptNavigationRequest(self, url: QUrl, ty: QWebEnginePage.NavigationType, isMainFrame: bool) -> bool:
        # if the protocol is 'message' or 'cid', let the request through
        if url.scheme() in app.LOCAL_PROTOCOLS:
            return True
        else:
            if ty == QWebEnginePage.NavigationType.NavigationTypeLinkClicked:
                if url.scheme() == 'mailto':
                    query = QUrlQuery(url)
                    msg = {'headers':{'To': url.path(), 'Subject': query.queryItemValue('subject')}}
                    self.app.open_compose(mode='mailto', msg=msg)
                else:
                    if (not settings.html_confirm_open_links or
                        QMessageBox.question(None, 'Open link',
                            f'Open the following URL in browser?\n\n  {url.toString()}') == QMessageBox.StandardButton.Yes):
                        if settings.web_browser_command == '':
                            QDesktopServices.openUrl(url)
                        else:
                            subprocess.Popen([settings.web_browser_command, url.toString()],
                                    stdout=subprocess.PIPE,
                                    stderr=subprocess.PIPE)
                return False
            if ty == QWebEnginePage.NavigationType.NavigationTypeRedirect:
                # never let a message do a <meta> redirect
                return False
            else:
                return settings.html_block_remote_requests


class MessageHandler(QWebEngineUrlSchemeHandler):
    def __init__(self, parent: Optional[QObject]=None):
        super().__init__(parent)
        self.message_json: Optional[dict] = None

    def requestStarted(self, request: QWebEngineUrlRequestJob) -> None:
        mode = request.requestUrl().toString()[len('message:'):]

        if self.message_json:
            buf = QBuffer(parent=self)
            buf.open(QIODevice.OpenModeFlag.WriteOnly)
            if mode == 'html':
                html = util.body_html(self.message_json)
                html = re.sub(r'(<meta(?!\s*(?:name|value)\s*=)[^>]*?charset\s*=[\s"\']*)([^\s"\'/>]*)',
                              r'\1utf-8', html, flags=re.M)
                if html: buf.write(html.encode('utf-8'))
            else:
                for filt in settings.message2html_filters:
                    try:
                        text = filt(self.message_json)
                    except Exception:
                        print(
                            f"Error in message2html filter {filt.__name__}, ignoring:",
                            file=sys.stderr
                        )
                        traceback.print_exc(file=sys.stderr)
                        continue
                    if text is not None:
                        break
                else:
                    text = util.simple_escape(util.body_text(self.message_json))
                    text = util.colorize_text(text)
                    text = util.linkify(text)

                if text:
                    buf.write(f"""
                    <html>
                    <head>
                    <meta http-equiv="Content-Type" content="text/html; charset=utf-8"/>
                    <style type="text/css">
                    {util.make_message_css()}
                    </style>
                    </head>
                    <body>
                    <pre style="white-space: pre-wrap">{text}</pre>
                    </body>
                    </html>""".encode('utf-8'))

            buf.close()
            request.reply('text/html;charset=utf-8'.encode('latin1'), buf)
        else:
            request.fail(QWebEngineUrlRequestJob.Error.UrlNotFound)


class EmbeddedImageHandler(QWebEngineUrlSchemeHandler):
    def __init__(self, parent: Optional[QObject]=None):
        super().__init__(parent)
        self.message: Optional[email.message.Message] = None

    def set_message(self, filename: str) -> None:
        with open(filename, 'rb') as f:
            self.message = email.parser.BytesParser().parse(f)

    def requestStarted(self, request: QWebEngineUrlRequestJob) -> None:
        cid = request.requestUrl().toString()[len('cid:'):]

        content_type = None
        if self.message:
            for part in self.message.walk():
                if "Content-id" in part and part["Content-id"] == f'<{cid}>':
                    content_type = part.get_content_type()
                    buf = QBuffer(parent=self)
                    buf.open(QIODevice.OpenModeFlag.WriteOnly)
                    buf.write(part.get_payload(decode=True))
                    buf.close()
                    request.reply(content_type.encode('latin1'), buf)
                    break

            # with open('/home/aleks/git/dodo/images/dodo-screen-inbox.png', 'rb') as f:
            #     buf.write(f.read())
            # buf.close()

        if not content_type:
            request.fail(QWebEngineUrlRequestJob.Error.UrlNotFound)

class RemoteBlockingUrlRequestInterceptor(QWebEngineUrlRequestInterceptor):
    def interceptRequest(self, info):
        if info.requestUrl().scheme() not in app.LOCAL_PROTOCOLS:
            info.block(settings.html_block_remote_requests)

RE_REGEX = re.compile('^R[Ee]: ')
class ThreadItem:
    def __init__(self, raw_data, parent: ThreadItem|None):
        self.msg = raw_data[0]
        self.parent = parent
        self.children = [ThreadItem(elt, self) for elt in raw_data[1]]

    def thread_string(self):
        from_hdr = self.msg.get('headers', {}).get('From', '(message) <>')
        name, addr = email.utils.parseaddr(from_hdr)
        if not name:
            name = addr
        if not self.parent:
            return name

        subject = self.msg.get('headers', {}).get('Subject', '')
        while RE_REGEX.match(subject):
            subject = RE_REGEX.sub('', subject)
        prev_subject = self.parent.msg.get('headers', {}).get('Subject', '')
        while RE_REGEX.match(prev_subject):
            prev_subject = RE_REGEX.sub('', prev_subject)

        if subject != prev_subject:
            return f"{name} — {subject}"
        else:
            return name

def make_thread_trees(raw_thread_data: list) -> list[ThreadItem]:
    "Return the set of roots for a given thread. If the thread is linear, then all messages are roots."
    def has_multiple_children(forest: list):
        while forest:
            if len(forest) > 1:
                return True
            forest = forest[0][1]

    if has_multiple_children(raw_thread_data):
        return [ThreadItem(root, None) for root in raw_thread_data]
    else:
        return [ThreadItem([msg, []], None) for msg in flatten(raw_thread_data)]

class ThreadModel(QAbstractItemModel):
    """A model containing a thread, its messages, and some metadata

    This extends `QAbstractItemModel` to enable a tree view to give a summary of the messages, but also contains
    more data that the tree view doesn't care about (e.g. message bodies). Since this comes from calling
    "notmuch show --format=json", it contains information about attachments (e.g. filename), but not attachments
    themselves.

    :param thread_id: the unique thread identifier used by notmuch
    """

    matches: set[str]

    messageChanged = pyqtSignal(QModelIndex)

    def __init__(self, thread_id: str, search_query: str, mode: Literal['conversation','thread']) -> None:
        super().__init__()
        self.thread_id = thread_id
        self.query = search_query
        self.matches = set()
        self.raw_data = []
        self.roots = []
        self._mode: Literal['conversation','thread'] = mode

    @property
    def mode(self) -> Literal['conversation','thread']:
        return self._mode

    def toggle_mode(self):
        self.beginResetModel()
        if self._mode == 'conversation':
            self._mode = 'thread'
        else:
            self._mode = 'conversation'
        self.roots = self.compute_roots(self.raw_data)
        self.endResetModel()

    def compute_roots(self, raw_data):
        match self.mode:
            case 'conversation':
                return [ThreadItem([msg, []], None) for msg in flat_thread(raw_data)]
            case 'thread':
                return make_thread_trees(raw_data)

    def _fetch_full_thread(self) -> list:
        r = subprocess.run(['notmuch', 'show', '--exclude=false', '--format=json', '--verify', '--include-html', '--decrypt=true', self.thread_id],
                stdout=subprocess.PIPE, encoding='utf8')
        return json.loads(r.stdout)

    def _fetch_matching_ids(self) -> set[str]:
        r = subprocess.run(['notmuch', 'search', '--exclude=false', '--format=json', '--output=messages', f'thread:{self.thread_id} AND {self.query}'],
                stdout=subprocess.PIPE, encoding='utf8')
        return set(json.loads(r.stdout))

    def get_last_msg_idx(self, parent: QModelIndex=QModelIndex()) -> QModelIndex:
        children = parent.internalPointer().children
        if children:
            return self.get_last_msg_idx(self.index(len(children)-1, 0, parent))
        return parent

    def refresh(self) -> None:
        """Refresh the model by calling "notmuch show"."""

        logger.info("Full thread refresh")
        matches = self._fetch_matching_ids()
        data = self._fetch_full_thread()
        assert(len(data) == 1)
        data = data[0]
        roots = self.compute_roots(data)
        self.beginResetModel()
        self.raw_data = data
        self.roots = roots
        self.matches = matches
        self.endResetModel()

    def refresh_message(self, msg_id: str):
        idx = self.find(msg_id)
        assert idx.isValid()
        logger.info("Single message refresh: %s", msg_id)
        r = subprocess.run(['notmuch', 'show', '--entire-thread=false', '--exclude=false', '--format=json', '--verify', '--include-html', '--decrypt=true', f'id:{msg_id}'],
                stdout=subprocess.PIPE, encoding='utf8')
        msg = next(m for m in flatten(json.loads(r.stdout)) if m is not None)
        logger.info("refreshed tags: %s", str(msg['tags']))
        # We need to refresh the matches in case the message dropped out of the set
        matches = self._fetch_matching_ids()
        # Update the old message in-place to not invalidate existing indices
        old_msg = self.message_at(idx)
        old_msg.clear()
        old_msg.update(msg)
        self.matches = matches
        self.dataChanged.emit(idx, idx)

    def tag_message(self, idx: QModelIndex, tag_expr: str) -> None:
        """Apply the given tag expression to the current message

        A tag expression is a string consisting of one more statements of the form "+TAG"
        or "-TAG" to add or remove TAG, respectively, separated by whitespace."""

        if not idx.isValid():
            return
        m = self.message_at(idx)
        msg_id = m['id']
        if not ('+' in tag_expr or '-' in tag_expr):
            tag_expr = '+' + tag_expr
        r = subprocess.run(['notmuch', 'tag'] + tag_expr.split() + ['--', 'id:' + msg_id],
                stdout=subprocess.PIPE)
        self.messageChanged.emit(idx)

    def toggle_message_tag(self, idx: QModelIndex, tag: str) -> None:
        """Toggle the given tag on the current message"""

        m = self.message_at(idx)
        if tag in m['tags']:
            tag_expr = '-' + tag
        else:
            tag_expr = '+' + tag
        self.tag_message(idx, tag_expr)

    def mark_as_read(self, idx: QModelIndex) -> bool:
        "Marks a message as read. Returns False if nothing is to be done"
        m = self.message_at(idx)
        if 'unread' in m['tags']:
            self.tag_message(idx, '-unread')
            return True
        return False

    def message_at(self, idx: QModelIndex) -> dict:
        """A JSON object describing the i-th message in the (flattened) thread"""
        assert idx.isValid()
        return idx.internalPointer().msg

    def _children_at(self, idx: QModelIndex) -> list[ThreadItem]:
        if idx.isValid():
            return idx.internalPointer().children
        return self.roots

    def iterate_indices(self) -> Iterable[QModelIndex]:
        """Iterate indices in the topological order"""
        def rec_iterate_indices(node: QModelIndex) -> Iterable[QModelIndex]:
            yield node
            for i,c in enumerate(self._children_at(node)):
                yield from rec_iterate_indices(self.createIndex(i, 0, c))
        for i,r in enumerate(self.roots):
            yield from rec_iterate_indices(self.createIndex(i, 0, r))

    def find(self, msg_id: str) -> QModelIndex:
        return next((idx for idx in self.iterate_indices() if self.message_at(idx)['id'] == msg_id), QModelIndex())

    def default_message(self) -> QModelIndex:
        """Return the index of either the oldest matching message or the last message
        in the thread."""
        for idx in self.iterate_indices():
            if self.message_at(idx)['id'] in self.matches:
                return idx
        return self.get_last_msg_idx()

    def default_collapsed(self) -> set[str]:
        irrelevant_branches = set()
        def prune_irrelevant_branches(node: ThreadItem) -> bool:
            has_relevant_child = False
            msg_id = node.msg['id']
            if msg_id in self.matches:
                return True
            for c in node.children:
                has_relevant_child |= prune_irrelevant_branches(c)
            if not has_relevant_child:
                irrelevant_branches.add(msg_id)
            return has_relevant_child
        for root in self.roots:
            prune_irrelevant_branches(root)
        return irrelevant_branches

    def next_unread(self, current: QModelIndex) -> QModelIndex:
        """Show the next relevant unread message in the thread"""
        # We do a full iteration to be able to see sibling subthreads
        for idx in itertools.dropwhile(lambda idx: idx != current, self.iterate_indices()):
            msg = self.message_at(idx)
            if msg['id'] in self.matches and 'unread' in msg['tags']:
                return idx
        return QModelIndex()

    def data(self, index: QModelIndex, role: int=Qt.ItemDataRole.DisplayRole) -> Any:
        """Overrides `QAbstractItemModel.data` to populate a list view with short descriptions of
        messages in the thread.

        Currently, this just returns the message sender and makes it bold if the message is unread. Adding an
        emoji to show attachments would be good."""

        item: ThreadItem = index.internalPointer()
        m = item.msg
        if role == Qt.ItemDataRole.DisplayRole:
            return item.thread_string()
        elif role == Qt.ItemDataRole.FontRole:
            font = QFont(settings.search_font, settings.search_font_size)
            if m['id'] not in self.matches:
                font.setItalic(True)
            if 'tags' in m and 'unread' in m['tags']:
                font.setBold(True)
            return font
        elif role == Qt.ItemDataRole.ForegroundRole:
            if m['id'] not in self.matches:
                return QColor(settings.theme['fg_subject_irrelevant'])
            if 'tags' in m and 'unread' in m['tags']:
                return QColor(settings.theme['fg_subject_unread'])
            else:
                return QColor(settings.theme['fg'])

    def index(self, row: int, column: int, parent: QModelIndex=QModelIndex()) -> QModelIndex:
        """Construct a `QModelIndex` for the given row and (irrelevant) column"""
        children = self._children_at(parent)
        if row not in range(0, len(children)) or column != 0:
            return QModelIndex()
        return self.createIndex(row, column, children[row])

    def parent(self, child: QModelIndex=QModelIndex()) -> QModelIndex:
        data = child.internalPointer()
        if data is None or data.parent is None:
            return QModelIndex()
        aunties = data.parent.parent.children if data.parent.parent else self.roots
        for i,c in enumerate(aunties):
            if c == data.parent:
                return self.createIndex(i, 0, data.parent)

    def columnCount(self, index: QModelIndex=QModelIndex()) -> int:
        """Constant = 1"""
        return 1

    def rowCount(self, parent: QModelIndex=QModelIndex()) -> int:
        """The number of rows (for a given parent)"""
        return len(self._children_at(parent))


class ThreadPanel(panel.Panel):
    """A panel showing an email thread

    This is the panel used for email viewing.

    :param app: the unique instance of the :class:`~dodo.app.Dodo` app class
    :param thread_id: the unique ID notmuch uses to identify this thread
    """

    def __init__(self, a: app.Dodo, thread_id: str, search_query: str, parent: Optional[QWidget]=None):
        super().__init__(a, parent=parent)
        self.set_keymap(keymap.thread_keymap)
        self.model = ThreadModel(thread_id, search_query, settings.default_thread_list_mode)
        self.thread_id = thread_id
        self.html_mode = settings.default_to_html
        self._saved_msg = None
        self._saved_collapsed = None

        self.subject = '(no subject)'

        self.thread_list = QTreeView()
        self.thread_list.setFocusPolicy(Qt.FocusPolicy.NoFocus)
        self.thread_list.header().setSectionResizeMode(QHeaderView.ResizeMode.ResizeToContents)
        self.thread_list.header().setStretchLastSection(False)
        self.thread_list.setHeaderHidden(True)
        self.thread_list.setRootIsDecorated(False)
        self.thread_list.setModel(self.model)
        self.thread_list.clicked.connect(self._select_index)
        self.model.modelAboutToBeReset.connect(self._prepare_reset)
        self.model.modelReset.connect(self._do_reset)
        self.model.dataChanged.connect(lambda _a,_b: self.refresh_view())
        self.model.messageChanged.connect(lambda idx: self.app.update_single_thread(self.thread_id, msg_id=self.model.message_at(idx)['id']))

        self.message_info = QTextBrowser()

        # TODO: this leaks memory, but stops Qt from cleaning up the profile too soon
        self.message_profile = QWebEngineProfile(self.app)

        self.image_handler = EmbeddedImageHandler(self)
        self.message_profile.installUrlSchemeHandler(b'cid', self.image_handler)

        self.message_handler = MessageHandler(self)
        self.message_profile.installUrlSchemeHandler(b'message', self.message_handler)
        self.message_profile.settings().setAttribute(
                QWebEngineSettings.WebAttribute.JavascriptEnabled, False)

        # The interceptor must not be garbage collected, so keep a reference
        self.url_interceptor = RemoteBlockingUrlRequestInterceptor()
        self.message_profile.setUrlRequestInterceptor(self.url_interceptor)

        self.message_view = QWebEngineView(self)
        page = MessagePage(self.app, self.message_profile, self.message_view)
        self.message_view.setPage(page)
        self.message_view.setZoomFactor(1.2)

        self.layout_panel()

    def _get_collapsed(self) -> set[str]:
        collapsed = set()
        for idx in self.model.iterate_indices():
            if not self.thread_list.isExpanded(idx):
                collapsed.add(self.model.message_at(idx)['id'])
        return collapsed

    def _restore_collapsed(self, collapsed: set[str]):
        self.thread_list.expandAll()
        for idx in self.model.iterate_indices():
            msg_id = self.model.message_at(idx)['id']
            if msg_id in collapsed:
                self.thread_list.setExpanded(idx, False)

    def _prepare_reset(self):
        if self.current_index.isValid():
            self._saved_msg = self.current_message['id']
            self._saved_collapsed = self._get_collapsed()

    def _do_reset(self):
        idx = QModelIndex()
        if self._saved_msg:
            idx = self.model.find(self._saved_msg)
            self._saved_msg = None
        if idx.isValid():
            self._select_index(idx)
        else:
            self._select_index(self.model.default_message())
        if self._saved_collapsed is None:
            collapsed = self.model.default_collapsed()
        else:
            collapsed = self._saved_collapsed
            self._saved_collapsed = None
        self._restore_collapsed(collapsed)

    def toggle_list_mode(self):
        self.model.toggle_mode()

    def _select_index(self, index: QModelIndex):
        if not index.isValid():
            return
        self.thread_list.setCurrentIndex(index)
        # We only refresh the view if there was no tagging
        if not self.model.mark_as_read(index):
            self.refresh_view()

    def layout_panel(self):
        """Method for laying out various components in the ThreadPanel"""

        splitter = QSplitter(Qt.Orientation.Vertical)
        info_area = QSplitter(Qt.Orientation.Horizontal)
        #self.thread_list.setFixedWidth(250)
        info_area.addWidget(self.thread_list)
        info_area.addWidget(self.message_info)
        splitter.addWidget(info_area)
        splitter.addWidget(self.message_view)
        self.layout().addWidget(splitter)

        # save splitter positions
        window_settings = QSettings("dodo", "dodo")
        main_state = window_settings.value("thread_splitter_state")
        splitter.splitterMoved.connect(
                lambda x: window_settings.setValue("thread_splitter_state", splitter.saveState()))
        if main_state: splitter.restoreState(main_state)

        info_area.splitterMoved.connect(
                lambda x: window_settings.setValue("thread_info_state", info_area.saveState()))
        info_state = window_settings.value("thread_info_state")
        if info_state: info_area.restoreState(info_state)

    def title(self) -> str:
        """The tab title

        The title is given as the (shortened) subject of the currently visible message.
        """
        return util.chop_s(self.subject)

    def refresh(self) -> None:
        """Refresh the panel using the output of "notmuch show"

        Note the view of the message body is not refreshed, as this would pop the user back to
        the top of the message every time it happens. To refresh the current message body, use
        :func:`show_message` wihtout any arguments."""

        super().refresh()
        self.model.refresh()

    def refresh_view(self):
        """Refresh the UI, without refreshing the underlying content"""
        m = self.current_message

        if 'headers' in m and 'Subject' in m['headers']:
            self.subject = m['headers']['Subject']
        else:
            self.subject = '(no subject)'

        if 'headers' in m:
            header_html = ''
            header_html += f'<table style="background-color: {settings.theme["bg"]}; color: {settings.theme["fg"]}; font-family: {settings.search_font}; font-size: {settings.search_font_size}pt; width:100%">'
            for name in ['Subject', 'Date', 'From', 'To', 'Cc']:
                if name in m['headers']:
                    header_html += f"""<tr>
                      <td><b style="color: {settings.theme["fg_bright"]}">{name}:&nbsp;</b></td>
                      <td>{util.simple_escape(m["headers"][name])}</td>
                    </tr>"""
            if 'tags' in m:
                tags = ' '.join([settings.tag_icons[t] if t in settings.tag_icons else f'[{t}]' for t in m['tags']])
                header_html += f"""<tr>
                  <td><b style="color: {settings.theme["fg_bright"]}">Tags:&nbsp;</b></td>
                  <td><span style="color: {settings.theme["fg_tags"]}; font-family: {settings.tag_font}; font-size: {settings.tag_font_size}">{tags}</span></td>
                </tr>"""
            attachments = [f'[{part["filename"]}]' for part in util.message_parts(m)
                    if part.get('content-disposition') == 'attachment' and 'filename' in part]

            if len(attachments) != 0:
                header_html += f"""<tr>
                  <td><b style="color: {settings.theme["fg_bright"]}">Attachments:&nbsp;</b></td>
                  <td><span style="color: {settings.theme["fg_tags"]}">{' '.join(attachments)}</span></td>
                </tr>"""

            # Show pgp-Signature Status
            if 'signed' in m['crypto']:
                for sig in m['crypto']['signed']['status']:
                    header_html += f"""<tr>
                      <td><b style="color: {settings.theme["fg_bright"]}">Pgp-signed:&nbsp;</b></td>
                      <td>{sig['status']}: """
                    if sig['status'] == 'error':
                        header_html += f"{' '.join(sig['errors'].keys())} (keyid={sig['keyid']})"
                    elif sig['status'] == 'good':
                        header_html += f"{sig.get('userid')} ({sig['fingerprint']})"
                    elif sig['status'] == 'bad':
                        header_html += f"keyid={sig['keyid']}"
                    header_html += "</td></tr>"

            # Show Decryption status
            if 'decrypted' in m['crypto']:
                header_html += f"""<tr>
                  <td><b style="color: {settings.theme["fg_bright"]}">Decryption:&nbsp;</b></td>
                  <td>{m['crypto']['decrypted']['status']}"""
                header_html += "</td></tr>"
            header_html += '</table>'
            self.message_info.setHtml(header_html)

        self.message_handler.message_json = m

        if self.html_mode:
            if 'filename' in m and len(m['filename']) != 0:
                self.image_handler.set_message(m['filename'][0])
            self.message_view.page().setUrl(QUrl('message:html'))
        else:
            self.message_view.page().setUrl(QUrl('message:plain'))
        self.scroll_message(pos = 'top')
        self.has_refreshed.emit()


    def update_thread(self, thread_id: str, msg_id: str|None=None):
        if self.model.thread_id == thread_id:
            if msg_id and self.model.find(msg_id).isValid():
                self.model.refresh_message(msg_id)
            else:
                self.dirty = True

    def next_message(self) -> None:
        """Show the next message in the thread"""
        self._select_index(self.thread_list.indexBelow(self.current_index))

    def previous_message(self) -> None:
        """Show the previous message in the thread"""
        self._select_index(self.thread_list.indexAbove(self.current_index))

    def next_unread(self) -> None:
        self._select_index(self.model.next_unread(self.current_index))

    def scroll_message(self,
            lines: Optional[int]=None,
            pages: Optional[Union[float,int]]=None,
            pos: Optional[str]=None) -> None:
        """Scroll the message body

        This operates in 3 different modes, depending on which arguments are given. Precisely one of the
        three arguments `lines`, `pages`, and `pos` should be provided.

        :param lines: scroll up/down the given number of 20-pixel increments. Negative numbers scroll up.
        :param pages: scroll up/down the given number of pages. Negative numbers scroll up.
        :param pos: scroll to the given position (possible values are 'top' and 'bottom')
        """
        if pos == 'top':
            self.message_view.page().runJavaScript(f'window.scrollTo(0, 0)',
                    QWebEngineScript.ScriptWorldId.ApplicationWorld)
        elif pos == 'bottom':
            self.message_view.page().runJavaScript(f'window.scrollTo(0, document.body.scrollHeight)',
                    QWebEngineScript.ScriptWorldId.ApplicationWorld)
        elif lines is not None:
            self.message_view.page().runJavaScript(f'window.scrollBy(0, {lines} * 20)',
                    QWebEngineScript.ScriptWorldId.ApplicationWorld)
        elif pages is not None:
            self.message_view.page().runJavaScript(f'window.scrollBy(0, {pages} * 0.9 * window.innerHeight)',
                    QWebEngineScript.ScriptWorldId.ApplicationWorld)

    @property
    def current_index(self) -> QModelIndex:
        return self.thread_list.currentIndex()

    @property
    def current_message(self) -> dict:
        return self.model.message_at(self.current_index)

    def toggle_message_tag(self, tag: str) -> None:
        return self.model.toggle_message_tag(self.current_index, tag)

    def tag_message(self, tag_expr: str) -> None:
        return self.model.tag_message(self.current_index, tag_expr)

    def toggle_html(self) -> None:
        """Toggle between HTML and plain text message view"""

        self.html_mode = not self.html_mode
        self.refresh_view()

    def reply(self, to_all: bool=True) -> None:
        """Open a :class:`~dodo.compose.ComposePanel` populated with a reply

        This uses the current message as the message to reply to. This should probably do something
        smarter if the current message is from the user (e.g. reply to the previous one instead).

        :param to_all: if True, do a reply to all instead (see `~dodo.compose.ComposePanel`)
        """

        self.app.open_compose(mode='replyall' if to_all else 'reply',
                              msg=self.current_message)

    def forward(self) -> None:
        """Open a :class:`~dodo.compose.ComposePanel` populated with a forwarded message
        """

        self.app.open_compose(mode='forward', msg=self.current_message)

    def open_attachments(self) -> None:
        """Write attachments out into temp directory and open with `settings.file_browser_command`

        Currently, this exports a new copy of the attachments every time it is called. Maybe it should
        do something smarter?
        """

        m = self.current_message
        temp_dir, _ = util.write_attachments(m)

        if temp_dir:
            self.temp_dirs.append(temp_dir)
            cmd = settings.file_browser_command.format(dir=temp_dir)
            subprocess.Popen(cmd, shell=True)<|MERGE_RESOLUTION|>--- conflicted
+++ resolved
@@ -32,11 +32,8 @@
 import json
 import re
 import email
-<<<<<<< HEAD
 import email.parser
-=======
 import email.utils
->>>>>>> 0c3cc430
 import email.message
 import itertools
 import tempfile
